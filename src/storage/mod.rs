--- conflicted
+++ resolved
@@ -1,13 +1,7 @@
-<<<<<<< HEAD
-pub mod coding;
-pub mod lru_cache;
-pub mod options_helper;
-pub mod storage_murmur3;
-=======
 mod base_data_value_format;
 mod lock_mgr;
 mod lru_cache;
 mod options;
 mod slot_indexer;
-// pub mod storage;
->>>>>>> 3fd8ac2a
+mod storage_murmur3;
+// pub mod storage;